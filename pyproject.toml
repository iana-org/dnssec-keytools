# PEP 518: https://www.python.org/dev/peps/pep-0518/

[tool.poetry]
name = "kskm"
version = "0.0.1"
description = "KSK Management tools"
authors = ["IANA <iana@iana.org>"]
license = "BSD-2-Clause"
repository = "https://github.com/iana-org/dnssec-keytools"
readme = "README.md"
packages = [
    { include = "kskm", from = "src" }
]

[tool.poetry.dependencies]
python = ">=3.11,<4"
flask = {version = "^3.0.3", optional = true}
pyopenssl = {version = "^24.1.0", optional = true}
voluptuous = "^0.14.2"
pyyaml = "^6.0.1"
pykcs11 = "^1.5.14"
jinja2 = "^3.1.3"
cryptography = "^42.0.5"
ruff = "^0.3.5"
pytest-ruff = "^0.3.1"

[tool.poetry.group.dev.dependencies]
pytest = "^8.1.1"
coverage = "^7.4.4"
mypy = "^1.9.0"
<<<<<<< HEAD
pylama = "^8.4.1"
=======
pytest-isort = "^4.0.0"
pytest-black = "^0.3.12"
>>>>>>> 257f3f9a
dnspython = {extras = ["dnssec"], version = "^2.6.1"}
setuptools = "^69.2.0"
ruff = "^0.3.5"
pytest-ruff = "^0.3.1"

[tool.poetry.extras]
online = ["flask", "pyopenssl"]

[tool.poetry.scripts]
kskm-keymaster = "kskm.tools.keymaster:main"
kskm-ksrsigner = "kskm.tools.ksrsigner:main"
kskm-sha2wordlist = "kskm.tools.sha2wordlist:main"
kskm-trustanchor = "kskm.tools.trustanchor:main"
kskm-wksr = "kskm.tools.wksr:main"

[build-system]
requires = ["poetry-core>=1.0.0"]
build-backend = "poetry.core.masonry.api"

[tool.isort]
profile = "black"

[tool.coverage.run]
omit = [
    "src/*/tests/*"
]

[tool.mypy]
follow_imports = "silent"
disallow_untyped_calls = false
disallow_untyped_defs = true
disallow_incomplete_defs = true
check_untyped_defs = true
disallow_subclassing_any = true
disallow_untyped_decorators = true
warn_redundant_casts = true
warn_return_any = true
warn_unused_ignores = true
warn_unused_configs = true
no_implicit_optional = true<|MERGE_RESOLUTION|>--- conflicted
+++ resolved
@@ -28,12 +28,6 @@
 pytest = "^8.1.1"
 coverage = "^7.4.4"
 mypy = "^1.9.0"
-<<<<<<< HEAD
-pylama = "^8.4.1"
-=======
-pytest-isort = "^4.0.0"
-pytest-black = "^0.3.12"
->>>>>>> 257f3f9a
 dnspython = {extras = ["dnssec"], version = "^2.6.1"}
 setuptools = "^69.2.0"
 ruff = "^0.3.5"
