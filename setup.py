--- conflicted
+++ resolved
@@ -31,23 +31,13 @@
 ]
 
 testing_extras = [
-<<<<<<< HEAD
-    'black',
-    'coverage',
-    'dnspython',
-    'eradicate',
-    'flask',
-    'green',
-    'isort',
-    'mypy',
-=======
+    'black==19.10b0',
     'coverage==5.0.3',
     'dnspython==1.16.0',
     'eradicate==1.0',
     'flask==1.1.1',
     'green==3.1.0',
     'mypy==0.761',
->>>>>>> 907d4546
     'nose==1.3.7',
     'nosexcover==1.0.11',
     'pycryptodome==3.9.4',
