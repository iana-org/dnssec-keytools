--- conflicted
+++ resolved
@@ -2,20 +2,12 @@
 
 from __future__ import annotations
 
-import dataclasses
 from abc import ABC
-<<<<<<< HEAD
 from collections.abc import Mapping
+from copy import deepcopy
 from datetime import datetime, timedelta
 from pathlib import Path
 from typing import Annotated, Any, NewType, Self, TypeVar
-=======
-from collections.abc import Iterable, Mapping
-from copy import deepcopy
-from dataclasses import dataclass, field
-from datetime import datetime, timedelta, timezone
-from typing import Any, NewType, Self, TypeVar
->>>>>>> c779faea
 
 from pydantic import Field, FilePath, PositiveInt, StringConstraints, field_validator
 
@@ -42,13 +34,6 @@
         _data = self.model_dump()
         _data.update(kwargs)
         return self.model_validate(_data)
-
-
-<<<<<<< HEAD
-=======
-    def replace(self, **kwargs: Any) -> Self:
-        """Return a new instance with the provided attributes updated. Used in tests."""
-        return dataclasses.replace(self, **kwargs)
 
     @classmethod
     def from_dict(cls: type[PolicyType], data: dict[str, Any]) -> PolicyType:
@@ -66,8 +51,6 @@
         return cls(**_data)
 
 
-@dataclass(frozen=True)
->>>>>>> c779faea
 class RequestPolicy(Policy):
     """Configuration knobs for validating KSRs."""
 
