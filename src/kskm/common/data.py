--- conflicted
+++ resolved
@@ -100,7 +100,6 @@
 class SignaturePolicy(FrozenBaseModel):
     """DNSSEC Signature Policy."""
 
-<<<<<<< HEAD
     publish_safety: timedelta = Field(default=timedelta())
     retire_safety: timedelta = Field(default=timedelta())
     max_signature_validity: timedelta = Field(default=timedelta())
@@ -108,19 +107,10 @@
     max_validity_overlap: timedelta = Field(default=timedelta())
     min_validity_overlap: timedelta = Field(default=timedelta())
     algorithms: set[AlgorithmPolicy] = Field(default_factory=set)
-=======
+
     def replace(self, **kwargs: Any) -> Self:
         """Return a new instance with the provided attributes updated. Used in tests."""
-        return dc_replace(self, **kwargs)
-
-    publish_safety: timedelta
-    retire_safety: timedelta
-    max_signature_validity: timedelta
-    min_signature_validity: timedelta
-    max_validity_overlap: timedelta
-    min_validity_overlap: timedelta
-    algorithms: set[AlgorithmPolicy]
->>>>>>> c779faea
+        return self.model_copy(update=kwargs)
 
 
 @dataclass(frozen=True)
