"""Test configuration schema validation using example config file"""

import os
import unittest
from pathlib import Path
from tempfile import mkstemp

import pytest
import yaml
from pydantic import ValidationError

from kskm.common.config import KSKMConfig, get_config
from kskm.common.config_wksr import WKSR_Config

CONFIG_DIR = Path(os.path.dirname(__file__), "../../../../config")


class TestConfigSchema(unittest.TestCase):
    def test_ksrsigner_example_config(self) -> None:
        """Test ksrsigner example config"""
        _, file_placeholder = mkstemp()
        with open(CONFIG_DIR.joinpath("ksrsigner.yaml")) as input_file:
            config = yaml.safe_load(input_file)
        config["hsm"]["softhsm"]["module"] = file_placeholder
        config["hsm"]["aep"]["module"] = file_placeholder
        config["filenames"]["previous_skr"] = file_placeholder
        config["filenames"]["input_ksr"] = file_placeholder
        config["filenames"]["output_skr"] = file_placeholder

        _loaded = KSKMConfig.from_dict(config)
        os.unlink(file_placeholder)

        assert _loaded.hsm["softhsm"].pin == 123456

    def test_ksrsigner_bad_config(self) -> None:
        """Test ksrsigner example config"""
        config = {"xyzzy": False}
        with pytest.raises(ValidationError):
            KSKMConfig.from_dict(config)

    def test_loading_from_file(self) -> None:
        _, config_fn = mkstemp()
        _, file_placeholder = mkstemp()
        with open(CONFIG_DIR.joinpath("ksrsigner.yaml")) as input_file:
            config = yaml.safe_load(input_file)
        config["hsm"]["softhsm"]["module"] = file_placeholder
        config["hsm"]["aep"]["module"] = file_placeholder
        config["filenames"]["previous_skr"] = file_placeholder
        config["filenames"]["input_ksr"] = file_placeholder
        config["filenames"]["output_skr"] = file_placeholder
        with open(config_fn, "w") as fd:
            yaml.dump(config, fd)
<<<<<<< HEAD
        parsed_config = get_config(config_fn)
        os.unlink(file_placeholder)
        os.unlink(config_fn)
        self.assertEqual(parsed_config.filenames.input_ksr, Path(file_placeholder))

    def test_loading_from_file_error_handling(self) -> None:
        with pytest.raises(ValidationError, match="Path does not point to a file"):
            get_config(os.path.join(CONFIG_DIR, "ksrsigner.yaml"))
=======
        parsed_config = get_config(Path(config_fn))
        self.assertIsNone(parsed_config.get_filename("no_such_file"))
        os.unlink(file_placeholder)
        os.unlink(config_fn)
        self.assertEqual(
            parsed_config.get_filename("input_ksr"), Path(file_placeholder)
        )

    def test_loading_from_file_error_handling(self) -> None:
        with self.assertRaises(ConfigurationError) as exc:
            get_config(CONFIG_DIR.joinpath("ksrsigner.yaml"))
        self.assertIn("Not a file for dictionary value", str(exc.exception))
>>>>>>> c779faea

    def test_wksr_example_config(self) -> None:
        """Test wksr example config"""
        _, file_placeholder = mkstemp()
        with open(CONFIG_DIR.joinpath("wksr.yaml")) as input_file:
            config = yaml.safe_load(input_file)
        config["tls"]["cert"] = file_placeholder
        config["tls"]["key"] = file_placeholder
        config["tls"]["ca_cert"] = file_placeholder
        config["ksr"]["ksrsigner_configfile"] = file_placeholder
        config["templates"]["upload"] = file_placeholder
        config["templates"]["result"] = file_placeholder
        config["templates"]["email"] = file_placeholder

        _loaded = WKSR_Config.model_validate(config)
        os.unlink(file_placeholder)

        assert _loaded.notify is not None and _loaded.notify.subject == "Hello"

    def test_wksr_bad_config(self) -> None:
        """Test wksr example config"""
        config = {"xyzzy": False}
        with pytest.raises(ValidationError):
            WKSR_Config.model_validate(config)


if __name__ == "__main__":
    unittest.main()<|MERGE_RESOLUTION|>--- conflicted
+++ resolved
@@ -50,29 +50,14 @@
         config["filenames"]["output_skr"] = file_placeholder
         with open(config_fn, "w") as fd:
             yaml.dump(config, fd)
-<<<<<<< HEAD
-        parsed_config = get_config(config_fn)
+        parsed_config = get_config(Path(config_fn))
         os.unlink(file_placeholder)
         os.unlink(config_fn)
         self.assertEqual(parsed_config.filenames.input_ksr, Path(file_placeholder))
 
     def test_loading_from_file_error_handling(self) -> None:
         with pytest.raises(ValidationError, match="Path does not point to a file"):
-            get_config(os.path.join(CONFIG_DIR, "ksrsigner.yaml"))
-=======
-        parsed_config = get_config(Path(config_fn))
-        self.assertIsNone(parsed_config.get_filename("no_such_file"))
-        os.unlink(file_placeholder)
-        os.unlink(config_fn)
-        self.assertEqual(
-            parsed_config.get_filename("input_ksr"), Path(file_placeholder)
-        )
-
-    def test_loading_from_file_error_handling(self) -> None:
-        with self.assertRaises(ConfigurationError) as exc:
             get_config(CONFIG_DIR.joinpath("ksrsigner.yaml"))
-        self.assertIn("Not a file for dictionary value", str(exc.exception))
->>>>>>> c779faea
 
     def test_wksr_example_config(self) -> None:
         """Test wksr example config"""
