--- conflicted
+++ resolved
@@ -1,19 +1,13 @@
 """Hardware Security Module interface functions."""
 from __future__ import annotations
 
-<<<<<<< HEAD
-import os
-import re
-import glob
-from getpass import getpass
-=======
->>>>>>> 6e3e4953
 import base64
 import glob
 import logging
 import os
 import re
 from dataclasses import dataclass, field
+from getpass import getpass
 from typing import (Any, Dict, Iterator, List, Mapping, MutableMapping,
                     NewType, Optional)
 
