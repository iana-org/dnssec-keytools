--- conflicted
+++ resolved
@@ -72,11 +72,4 @@
                 algorithms.add(alg)
             else:
                 raise NotImplementedError("Only RSA is implemented at this time")
-<<<<<<< HEAD
-    _signature_policy = ksk_policy.signature_policy.model_copy(
-        update={"algorithms": algorithms}
-    )
-    return _signature_policy
-=======
-    return ksk_policy.signature_policy.replace(algorithms=algorithms)
->>>>>>> c779faea
+    return ksk_policy.signature_policy.replace(algorithms=algorithms)